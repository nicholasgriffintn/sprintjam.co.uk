--- conflicted
+++ resolved
@@ -1,10 +1,10 @@
-import { test } from "@playwright/test";
+import { test } from '@playwright/test';
 
-import { createRoomWithParticipant } from "./helpers/room-journeys";
-import { SettingsModal } from "./pageObjects/settings-modal";
+import { createRoomWithParticipant } from './helpers/room-journeys';
+import { SettingsModal } from './pageObjects/settings-modal';
 
-test.describe("Room settings", () => {
-  test("moderator can enable the timer and hide participant names", async ({
+test.describe('Room settings', () => {
+  test('moderator can enable the timer and hide participant names', async ({
     browser,
   }) => {
     const setup = await createRoomWithParticipant(browser);
@@ -20,8 +20,8 @@
 
     try {
       await settingsModal.open();
-      await settingsModal.toggle("settings-toggle-show-timer", true);
-      await settingsModal.toggle("settings-toggle-hide-names", true);
+      await settingsModal.toggle('settings-toggle-show-timer', true);
+      await settingsModal.toggle('settings-toggle-hide-names', true);
       await settingsModal.save();
 
       await moderatorRoom.expectTimerVisible();
@@ -32,7 +32,7 @@
     }
   });
 
-  test("moderator can allow participants to reveal votes", async ({
+  test('moderator can allow participants to reveal votes', async ({
     browser,
   }) => {
     const setup = await createRoomWithParticipant(browser);
@@ -50,36 +50,29 @@
       await participantRoom.expectToggleVotesButtonVisible(false);
 
       await settingsModal.open();
-      await settingsModal.toggle("settings-toggle-allow-show", true);
+      await settingsModal.toggle('settings-toggle-allow-show', true);
       await settingsModal.save();
 
       await participantRoom.expectToggleVotesButtonVisible(true);
 
-      await moderatorRoom.castVote("8");
-      await participantRoom.castVote("5");
+      await moderatorRoom.castVote('8');
+      await participantRoom.castVote('5');
       await participantRoom.revealVotes();
 
-      await moderatorRoom.expectVoteVisible(participantName, "5");
-      await participantRoom.expectVoteVisible(moderatorName, "8");
+      await moderatorRoom.expectVoteVisible(participantName, '5');
+      await participantRoom.expectVoteVisible(moderatorName, '8');
     } finally {
       await cleanup();
     }
   });
 
-<<<<<<< HEAD
   test('moderator can enable voting after reveal', async ({ browser }) => {
     const setup = await createRoomWithParticipant(browser);
     const { moderatorRoom, participantRoom, cleanup } = setup;
-=======
-  test("moderator can enable extra voting options", async ({ browser }) => {
-    const setup = await createRoomWithParticipant(browser);
-    const { moderatorRoom, cleanup } = setup;
->>>>>>> b88671a9
 
     const settingsModal = new SettingsModal(moderatorRoom.getPage());
 
     try {
-<<<<<<< HEAD
       await moderatorRoom.castVote('5');
       await participantRoom.castVote('3');
       await moderatorRoom.revealVotes();
@@ -99,18 +92,6 @@
 
       await moderatorRoom.expectVoteVisible('Moderator', '8');
       await participantRoom.expectVoteVisible('Participant', '13');
-=======
-      await settingsModal.open();
-      await settingsModal.expectExtraOptionState("unsure", true);
-      await settingsModal.expectExtraOptionState("coffee", false);
-      await settingsModal.expectExtraOptionState("cannot-complete", false);
-
-      await settingsModal.toggleExtraOption("coffee", true);
-      await settingsModal.save();
-
-      await moderatorRoom.expectVoteOptionVisible("☕");
-      await moderatorRoom.castVote("☕");
->>>>>>> b88671a9
     } finally {
       await cleanup();
     }
