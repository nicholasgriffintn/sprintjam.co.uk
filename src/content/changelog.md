## 2025

<<<<<<< HEAD
- Added a setting to restrict voting updates after the votes have been revealed and defaulted to enabled for new rooms
- Added a setting to auto reveal the votes once all participants have voted
- Added a setting to have votes always revealed to all users
=======
### December 2025

- Added new voting option presets:
  - Fibonacci - Classic sequence for broader estimation ranges
  - Fibonacci short - A shorter version of the Fibonacci sequence, the default preset
  - Doubling - For fast-growing complexity
  - T-shirt sizes - Simple relative sizing'
  - Planet sizes - Fun relative sizing based on planet sizes
  - Yes / No - Binary go/no-go decisions
  - Simple - Straight 1-8 scale
  - Hours - Time-based estimates
  - Custom - Define your own voting options
- Added new extra voting options that are always available:
  - Unknown ❓
  - Coffee break ☕
  - Cannot complete ♾️
>>>>>>> b88671a9
- Added this changelog page to document changes
- Some codebase refactoring and improvements
- Various security improvements
- Made a number of fixes for the linear service integration
- Integrated GitHub Issues into the ticket queueing system, allowing tickets to be pulled directly from GitHub Issues into SprintJam rooms using OAuth connections. This is currently in beta and being tested
- Made some minor enhancements to the Privacy Policy page
- Improved the security of stored oauth tokens and passcodes
- Improved API performance by not waiting for as long
- Converted the codebase to use Drizzle instead of directly using the Cloudflare SQL API

### November 2025

- Minor wording changes and style fixes
- Improved the size of the frontend build to improve performance
- Added the ability to pick an emoji avatar rather than a fixed icon
- In beta: Added a background music player with automatically curated music from AI, generated with the Strudel live coding language
- Improved the display of the settings modal
- Fixed an issue with the connection status not displaying correctly
- Refactored the frontend and backend code to be easier to maintain
- Improved the chunking of the frontend packages to improve load times
- Migrated Durable Objects to use the SQL API rather than KV
- Fixed an issue that caused white flashes
- Fixed an issue where votes and mod assignment could be handled incorrectly
- Improved our e2e and a11y testing
- Inverted the confidence setting for structured voting to be clearer
- In beta: Started work to implement a new ticket queue system for managing tickets and assigning story points directly to them from SprintJam.
- Improved the colour contrast across the app to improve accessibility
- Hardened security across the app to improve safety
- Improved performance of the Strudel player by preventing it from loading before it played.
- Added volume controls to the Strudel player
- Implemented ticket syncing with Jira, allowing tickets to be pulled directly from Jira into SprintJam rooms using OAuth connections. This is currently in beta and being tested
- Also added ticket syncing with Linear using a similar system
- Moved more APIs to be requested via React Query for better caching and performance
- Added a session token to improve security of API requests
- Added SEO metadata
- Added privacy policy and terms and conditions pages with a link in the footer
- Improved a11y
- Improved the loading performance of the frontend by changing how we lazy load items
- Fully implemented the timer so that it now syncs correctly across clients. Also added quick presets for the timer and an audio notification when the timer ends
- Improved how the judge displays recommendations

### October 2025

- Improved performance by integrating Tanstack libraries for calling APIs.
- Refactored the codebase to source all settings from the backend ensuring that settings remain in sync across clients.
- Added some observability at the HTTP request level to help diagnose issues.
- Adjusted the structured voting algorithm to improve the way criteria are weighted.
- Added support for passcode protected rooms.
- Improved the documentation in the repo
- Improved the the design across the board to be more consistent.
- Added a dark mode
- Added a favicon
- Improved the header
- Added the ability to set an avatar for participants, this can be chosen when a user creates or joins a room.

### September 2025

- Made the settings modal scroll
- Improved the display of results to provide more detail include the top votes and a better distribution chart.
- Added the option to use structured voting, a method of voting with multiple criteria rather than a single score. This criteria is then transformed into a single score using a weighted algorithm.

### May 2025

- Some minor style updates
- Added a judge algorithm that can be enabled in rooms to automatically calculate the story point that should be applied depending on the votes from the room participants. Alongside this, the judge will provided recommendations based on the spread of user votes, recommending dicussion if there is a wide spread of votes.
- Fixed some issues with the display of participants on mobile and other issues.
- Added some animations.
- Started hacking around with integrating Jira syncing.

### April 2025

- SprintJam was first designed on a train back from Manchester, I was traveling back from team sessions that used third party sprint planning software and I was fed up. With the help of AI, I built sprint jam over the next few weeks.
- The initial launch was already a Cloudflare Worker that used Durable Objects to sync votes and settings across clients. The software also had to ability to configure and share rooms.<|MERGE_RESOLUTION|>--- conflicted
+++ resolved
@@ -1,12 +1,10 @@
 ## 2025
 
-<<<<<<< HEAD
+### December 2025
+
 - Added a setting to restrict voting updates after the votes have been revealed and defaulted to enabled for new rooms
 - Added a setting to auto reveal the votes once all participants have voted
 - Added a setting to have votes always revealed to all users
-=======
-### December 2025
-
 - Added new voting option presets:
   - Fibonacci - Classic sequence for broader estimation ranges
   - Fibonacci short - A shorter version of the Fibonacci sequence, the default preset
@@ -21,7 +19,6 @@
   - Unknown ❓
   - Coffee break ☕
   - Cannot complete ♾️
->>>>>>> b88671a9
 - Added this changelog page to document changes
 - Some codebase refactoring and improvements
 - Various security improvements
