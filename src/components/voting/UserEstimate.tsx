--- conflicted
+++ resolved
@@ -1,22 +1,22 @@
-import { useMemo } from "react";
-import { motion } from "framer-motion";
-import { Check } from "lucide-react";
+import { useMemo } from 'react';
+import { motion } from 'framer-motion';
+import { Check } from 'lucide-react';
 
-import type { RoomData, VoteValue } from "@/types";
-import { getUsersVoteTaskSize } from "@/utils/tasks";
-import { TimerChip } from "./TimerChip";
-import { useRoom } from "@/context/RoomContext";
-import { getContrastingTextColor } from "@/utils/colors";
-import { getExtraVoteValueSet } from "@/utils/votingOptions";
+import type { RoomData, VoteValue } from '@/types';
+import { getUsersVoteTaskSize } from '@/utils/tasks';
+import { TimerChip } from './TimerChip';
+import { useRoom } from '@/context/RoomContext';
+import { getContrastingTextColor } from '@/utils/colors';
+import { getExtraVoteValueSet } from '@/utils/votingOptions';
 
 const parseOptionLabel = (optionText: string) => {
-  const [first, ...rest] = optionText.split(" ");
+  const [first, ...rest] = optionText.split(' ');
   const hasLeadingEmoji =
     first && /[\p{Emoji_Presentation}\p{Extended_Pictographic}]/u.test(first);
 
   return {
-    icon: hasLeadingEmoji ? first : "",
-    label: hasLeadingEmoji ? rest.join(" ").trim() || first : optionText,
+    icon: hasLeadingEmoji ? first : '',
+    label: hasLeadingEmoji ? rest.join(' ').trim() || first : optionText,
   };
 };
 
@@ -37,7 +37,7 @@
   const userTaskSize = getUsersVoteTaskSize(roomData, name);
   const extraVoteValues = useMemo(
     () => getExtraVoteValueSet(roomData.settings.extraVoteOptions),
-    [roomData.settings.extraVoteOptions],
+    [roomData.settings.extraVoteOptions]
   );
 
   const isVotingDisabled =
@@ -64,11 +64,11 @@
         {roomData.settings.estimateOptions.map((option) => {
           const optionLabel = `${option}`;
           const metadata = roomData.settings.voteOptionsMetadata?.find(
-            (m) => m.value === option,
+            (m) => m.value === option
           );
           const background =
             metadata?.background ||
-            (option === userVote ? "#ebf5ff" : "#ffffff");
+            (option === userVote ? '#ebf5ff' : '#ffffff');
           const textColor = getContrastingTextColor(background);
           const { icon, label } = parseOptionLabel(optionLabel);
 
@@ -81,21 +81,12 @@
               disabled={isVotingDisabled}
               aria-label={`Vote ${option}`}
               aria-pressed={userVote === option}
-<<<<<<< HEAD
-              className={`w-12 h-16 md:w-16 md:h-24 flex flex-col items-center justify-center text-lg font-medium border-2 rounded-lg ${
-                isVotingDisabled
-                  ? "opacity-50 cursor-not-allowed"
-                  : userVote === option
-                    ? "border-blue-500 shadow-md"
-                    : "border-gray-300 dark:border-gray-600 hover:border-gray-400 dark:hover:border-gray-500"
-=======
               className={`relative w-14 h-18 md:w-18 md:h-26 px-3 py-3 flex flex-col items-center justify-center gap-1 text-base font-semibold border-2 rounded-lg shadow-sm ${
                 isVotingDisabled
                   ? 'opacity-50 cursor-not-allowed border-gray-300 dark:border-gray-600'
                   : userVote === option
                   ? 'border-blue-500 shadow-md'
                   : 'border-gray-300 dark:border-gray-600 hover:border-gray-400 dark:hover:border-gray-500'
->>>>>>> b88671a9
               }`}
               style={{ backgroundColor: background }}
               whileHover={isVotingDisabled ? {} : { scale: 1.05 }}
