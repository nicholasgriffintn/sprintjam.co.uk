--- conflicted
+++ resolved
@@ -4,46 +4,46 @@
   RoomData,
   RoomSettings,
   VotingSequenceTemplate,
-} from "../types";
-import { JudgeAlgorithm } from "../types";
+} from '../types';
+import { JudgeAlgorithm } from '../types';
 import { STRUCTURED_VOTING_OPTIONS } from '../config/constants';
 import {
   DEFAULT_EXTRA_VOTE_OPTIONS,
   DEFAULT_VOTING_SEQUENCE_ID,
   VOTING_SEQUENCE_TEMPLATES,
-} from "../config/voting";
-import { generateVoteOptionsMetadata } from "./votes";
-import { getDefaultVotingCriteria } from "./structured-voting";
+} from '../config/voting';
+import { generateVoteOptionsMetadata } from './votes';
+import { getDefaultVotingCriteria } from './structured-voting';
 
 const DEFAULT_RESULTS_DISPLAY = {
   showVoteDistribution: true,
-  voteDistributionLabel: "Vote Distribution",
+  voteDistributionLabel: 'Vote Distribution',
   criteriaBreakdown: {
     enabled: true,
-    title: "Criteria Breakdown",
+    title: 'Criteria Breakdown',
     consensusLabels: {
-      high: "Consensus",
-      medium: "Some Split",
-      low: "Wide Split",
+      high: 'Consensus',
+      medium: 'Some Split',
+      low: 'Wide Split',
     },
   },
 };
 
 const DEFAULT_STRUCTURED_DISPLAY = {
-  panelTitle: "Structured Estimation",
+  panelTitle: 'Structured Estimation',
   infoToggle: {
     enabled: true,
-    label: "Scoring Info",
-    title: "Weighted Scoring System",
-    rangesDescription: "1pt: 0-34% | 3pt: 35-49% | 5pt: 50-79% | 8pt: 80%+",
-    rangesLabel: "Story Point Ranges:",
+    label: 'Scoring Info',
+    title: 'Weighted Scoring System',
+    rangesDescription: '1pt: 0-34% | 3pt: 35-49% | 5pt: 50-79% | 8pt: 80%+',
+    rangesLabel: 'Story Point Ranges:',
     showRangeDetails: true,
     showContributionDetails: true,
     showConversionRules: true,
   },
   summary: {
-    storyPointsLabel: "Story Points",
-    weightedScoreLabel: "Weighted score",
+    storyPointsLabel: 'Story Points',
+    weightedScoreLabel: 'Weighted score',
     showConversionCount: true,
   },
 };
@@ -60,7 +60,7 @@
 }
 
 function cloneExtraVoteOptions(
-  options: ReadonlyArray<ExtraVoteOption> = DEFAULT_EXTRA_VOTE_OPTIONS,
+  options: ReadonlyArray<ExtraVoteOption> = DEFAULT_EXTRA_VOTE_OPTIONS
 ): ExtraVoteOption[] {
   return options.map((option) => ({
     ...option,
@@ -75,20 +75,20 @@
 
 function findMatchingExtra(
   option: string | number,
-  extras: ReadonlyArray<ExtraVoteOption>,
+  extras: ReadonlyArray<ExtraVoteOption>
 ): ExtraVoteOption | undefined {
   const stringValue = String(option);
   return extras.find(
     (extra) =>
       extra.value === option ||
       extra.value === stringValue ||
-      extra.aliases?.includes(stringValue),
+      extra.aliases?.includes(stringValue)
   );
 }
 
 function splitExtrasFromOptions(
   options: (string | number)[] | undefined,
-  extras: ReadonlyArray<ExtraVoteOption>,
+  extras: ReadonlyArray<ExtraVoteOption>
 ): { baseOptions: (string | number)[]; detectedExtras: Set<string> } {
   const baseOptions: (string | number)[] = [];
   const detectedExtras = new Set<string>();
@@ -107,7 +107,7 @@
 
 function normalizeExtraVoteOptions(
   provided?: ExtraVoteOption[],
-  detectedExtras?: Set<string>,
+  detectedExtras?: Set<string>
 ): ExtraVoteOption[] {
   const defaults = cloneExtraVoteOptions();
 
@@ -119,7 +119,7 @@
     const match =
       provided?.find(
         (candidate) =>
-          candidate.id === option.id || candidate.value === option.value,
+          candidate.id === option.id || candidate.value === option.value
       ) ?? null;
 
     const enabled =
@@ -138,7 +138,7 @@
 
 function areOptionsEqual(
   a: (string | number)[],
-  b: (string | number)[],
+  b: (string | number)[]
 ): boolean {
   if (a.length !== b.length) return false;
   return a.every((val, index) => String(val) === String(b[index]));
@@ -147,17 +147,17 @@
 function detectTemplateId(
   options: (string | number)[],
   templates: VotingSequenceTemplate[],
-  fallbackId: VotingSequenceTemplate["id"] | "custom",
-): VotingSequenceTemplate["id"] | "custom" {
+  fallbackId: VotingSequenceTemplate['id'] | 'custom'
+): VotingSequenceTemplate['id'] | 'custom' {
   const match = templates.find((template) =>
-    areOptionsEqual(template.options, options),
+    areOptionsEqual(template.options, options)
   );
   return match?.id ?? fallbackId;
 }
 
 function buildEstimateOptions(
   baseOptions: (string | number)[],
-  extras: ExtraVoteOption[],
+  extras: ExtraVoteOption[]
 ): (string | number)[] {
   const enabledExtras = extras.filter((option) => option.enabled !== false);
   return [...baseOptions, ...enabledExtras.map((option) => option.value)];
@@ -174,12 +174,12 @@
 export function getDefaultEstimateOptions(): (string | number)[] {
   const defaultTemplate =
     VOTING_SEQUENCE_TEMPLATES.find(
-      (preset) => preset.id === DEFAULT_VOTING_SEQUENCE_ID,
+      (preset) => preset.id === DEFAULT_VOTING_SEQUENCE_ID
     ) ?? VOTING_SEQUENCE_TEMPLATES[0];
 
   return buildEstimateOptions(
     [...defaultTemplate.options],
-    cloneExtraVoteOptions(),
+    cloneExtraVoteOptions()
   );
 }
 
@@ -188,7 +188,7 @@
 }
 
 export function getDefaultRoomSettings(
-  settings?: Partial<RoomSettings>,
+  settings?: Partial<RoomSettings>
 ): RoomSettings {
   const templates = cloneVotingTemplates();
   const defaultTemplate =
@@ -199,23 +199,27 @@
   const defaultStructuredDisplay = getDefaultStructuredVotingDisplay();
 
   const { baseOptions: providedBaseOptions, detectedExtras } =
-    splitExtrasFromOptions(settings?.estimateOptions, DEFAULT_EXTRA_VOTE_OPTIONS);
+    splitExtrasFromOptions(
+      settings?.estimateOptions,
+      DEFAULT_EXTRA_VOTE_OPTIONS
+    );
 
   const normalizedExtraOptions = normalizeExtraVoteOptions(
     settings?.extraVoteOptions,
-    detectedExtras,
-  );
-
-  const structuredSequenceId: VotingSequenceTemplate["id"] = "fibonacci-short";
-  let sequenceId: VotingSequenceTemplate["id"] | "custom" | undefined;
+    detectedExtras
+  );
+
+  const structuredSequenceId: VotingSequenceTemplate['id'] = 'fibonacci-short';
+  let sequenceId: VotingSequenceTemplate['id'] | 'custom' | undefined;
   if (settings?.enableStructuredVoting && !settings?.votingSequenceId) {
     sequenceId = structuredSequenceId;
   } else if (settings?.votingSequenceId) {
     sequenceId = settings.votingSequenceId;
   } else if (providedBaseOptions.length > 0) {
-    sequenceId = detectTemplateId(providedBaseOptions, templates, "custom");
+    sequenceId = detectTemplateId(providedBaseOptions, templates, 'custom');
   } else {
-    sequenceId = (defaultTemplate?.id ?? DEFAULT_VOTING_SEQUENCE_ID) as VotingSequenceTemplate["id"];
+    sequenceId = (defaultTemplate?.id ??
+      DEFAULT_VOTING_SEQUENCE_ID) as VotingSequenceTemplate['id'];
   }
   let baseOptions: (string | number)[] = [];
   let customEstimateOptions: (string | number)[] | undefined;
@@ -223,16 +227,16 @@
   if (
     settings?.customEstimateOptions &&
     settings.customEstimateOptions.length > 0 &&
-    (sequenceId === "custom" || !sequenceId)
+    (sequenceId === 'custom' || !sequenceId)
   ) {
     baseOptions = [...settings.customEstimateOptions];
     customEstimateOptions = [...settings.customEstimateOptions];
-    sequenceId = "custom";
+    sequenceId = 'custom';
   } else {
     const preset =
       templates.find((template) => template.id === sequenceId) ??
       templates.find((template) =>
-        areOptionsEqual(template.options, providedBaseOptions),
+        areOptionsEqual(template.options, providedBaseOptions)
       );
 
     if (preset) {
@@ -240,7 +244,7 @@
       sequenceId = preset.id;
     } else if (providedBaseOptions.length > 0) {
       baseOptions = [...providedBaseOptions];
-      sequenceId = "custom";
+      sequenceId = 'custom';
       customEstimateOptions = [...providedBaseOptions];
     } else {
       baseOptions = [...defaultTemplate.options];
@@ -251,7 +255,9 @@
   if (settings?.enableStructuredVoting) {
     const structuredPreset =
       templates.find((template) => template.id === structuredSequenceId) ??
-      templates.find((template) => template.id === DEFAULT_VOTING_SEQUENCE_ID) ??
+      templates.find(
+        (template) => template.id === DEFAULT_VOTING_SEQUENCE_ID
+      ) ??
       templates[0];
     baseOptions = [
       ...(structuredPreset?.options ?? getDefaultStructuredVotingOptions()),
@@ -262,11 +268,11 @@
 
   const estimateOptions = buildEstimateOptions(
     baseOptions,
-    normalizedExtraOptions,
+    normalizedExtraOptions
   );
   const voteOptionsMetadata = generateVoteOptionsMetadata(estimateOptions);
   const hasNonNumericBaseOption = baseOptions.some(
-    (option) => Number.isNaN(Number(option)) && typeof option !== "number",
+    (option) => Number.isNaN(Number(option)) && typeof option !== 'number'
   );
 
   const votingCriteriaSource =
@@ -284,13 +290,10 @@
     allowOthersToShowEstimates: settings?.allowOthersToShowEstimates ?? false,
     allowOthersToDeleteEstimates:
       settings?.allowOthersToDeleteEstimates ?? false,
-<<<<<<< HEAD
-=======
-    allowOthersToManageQueue: settings?.allowOthersToManageQueue ?? false,
->>>>>>> b88671a9
     allowVotingAfterReveal: settings?.allowVotingAfterReveal ?? false,
     enableAutoReveal: settings?.enableAutoReveal ?? false,
     alwaysRevealVotes: settings?.alwaysRevealVotes ?? false,
+    allowOthersToManageQueue: settings?.allowOthersToManageQueue ?? false,
     showTimer: settings?.showTimer ?? true,
     showUserPresence: settings?.showUserPresence ?? false,
     showAverage: settings?.showAverage ?? true,
@@ -301,7 +304,7 @@
     enableJudge: settings?.enableJudge ?? !hasNonNumericBaseOption,
     judgeAlgorithm: settings?.judgeAlgorithm ?? JudgeAlgorithm.SMART_CONSENSUS,
     hideParticipantNames: settings?.hideParticipantNames ?? false,
-    externalService: settings?.externalService ?? "none",
+    externalService: settings?.externalService ?? 'none',
     enableStructuredVoting: settings?.enableStructuredVoting ?? false,
     votingCriteria,
     autoSyncEstimates: settings?.autoSyncEstimates ?? true,
@@ -331,9 +334,9 @@
 
 export function createInitialRoomData(options: InitialRoomOptions): RoomData {
   const {
-    key = "",
+    key = '',
     users = [],
-    moderator = "",
+    moderator = '',
     connectedUsers = {},
     passcodeHash,
     settings,
